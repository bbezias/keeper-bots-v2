--- conflicted
+++ resolved
@@ -5,11 +5,7 @@
 	"main": "lib/index.js",
 	"license": "Apache-2.0",
 	"dependencies": {
-<<<<<<< HEAD
-		"@drift-labs/sdk": "2.16.0-beta.3",
-=======
 		"@drift-labs/sdk": "2.16.0",
->>>>>>> 7a1cbd2d
 		"@opentelemetry/api": "^1.1.0",
 		"@opentelemetry/auto-instrumentations-node": "^0.31.1",
 		"@opentelemetry/exporter-prometheus": "^0.31.0",
