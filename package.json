{
	"name": "@drift-labs/order-filler",
	"version": "0.1.0",
	"author": "crispheaney",
	"main": "lib/index.js",
	"license": "Apache-2.0",
	"dependencies": {
		"@drift-labs/sdk": "0.2.0-master.29",
		"@opentelemetry/api": "^1.1.0",
		"@opentelemetry/auto-instrumentations-node": "^0.31.1",
		"@opentelemetry/exporter-prometheus": "^0.31.0",
		"@opentelemetry/sdk-node": "^0.31.0",
		"@project-serum/anchor": "^0.19.1-beta.1",
		"@project-serum/serum": "^0.13.65",
		"@solana/web3.js": "^1.22.0",
		"@types/bn.js": "^5.1.0",
		"async": "^3.2.2",
		"async-mutex": "0.3.2",
		"aws-sdk": "^2.1062.0",
		"commander": "^9.4.0",
		"dotenv": "^10.0.0",
		"object-sizeof": "^1.6.3",
		"typescript": "4.5.4",
		"winston": "^3.8.1"
	},
	"devDependencies": {
		"@typescript-eslint/eslint-plugin": "^4.28.0",
		"@typescript-eslint/parser": "^4.28.0",
		"eslint": "^7.29.0",
		"eslint-config-prettier": "^8.3.0",
		"eslint-plugin-prettier": "^3.4.0",
		"husky": "^7.0.4",
		"prettier": "^2.4.1",
		"ts-node": "^10.9.1"
	},
	"scripts": {
		"prepare": "husky install",
		"build": "yarn clean && tsc",
		"clean": "rm -rf lib",
		"start": "node lib/index.js",
		"dev": "ts-node src/index.ts",
<<<<<<< HEAD
		"dev:filler": "ts-node src/index.ts --filler --trigger --metrics 9464",
=======
		"dev:filler": "ts-node src/index.ts --filler --metrics 9464",
>>>>>>> 91b7ddf6
		"dev:trigger": "ts-node src/index.ts --trigger --metrics 9464",
		"dev:jitmaker": "ts-node src/index.ts --jit-maker --metrics 9464",
		"dev:liquidator": "ts-node src/index.ts --liquidator --metrics 9464",
		"dev:pnlsettler": "ts-node src/index.ts --pnl-settler --metrics 9464",
		"prettify": "prettier --check './src/**/*.ts'",
		"prettify:fix": "prettier --write './src/**/*.ts'",
		"lint": "eslint . --ext ts --quiet",
		"lint:fix": "eslint . --ext ts --fix"
	}
}<|MERGE_RESOLUTION|>--- conflicted
+++ resolved
@@ -39,11 +39,7 @@
 		"clean": "rm -rf lib",
 		"start": "node lib/index.js",
 		"dev": "ts-node src/index.ts",
-<<<<<<< HEAD
-		"dev:filler": "ts-node src/index.ts --filler --trigger --metrics 9464",
-=======
 		"dev:filler": "ts-node src/index.ts --filler --metrics 9464",
->>>>>>> 91b7ddf6
 		"dev:trigger": "ts-node src/index.ts --trigger --metrics 9464",
 		"dev:jitmaker": "ts-node src/index.ts --jit-maker --metrics 9464",
 		"dev:liquidator": "ts-node src/index.ts --liquidator --metrics 9464",
